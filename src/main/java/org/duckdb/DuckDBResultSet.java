--- conflicted
+++ resolved
@@ -36,714 +36,6 @@
 import java.util.UUID;
 
 public class DuckDBResultSet implements ResultSet {
-<<<<<<< HEAD
-	private final DuckDBPreparedStatement stmt;
-	private final DuckDBResultSetMetaData meta;
-
-	/**
-	 * {@code null} if this result set is closed.
-	 */
-	private ByteBuffer result_ref;
-	private DuckDBVector[] current_chunk = {};
-	private int chunk_idx = 0;
-	private boolean finished = false;
-	private boolean was_null;
-	private ByteBuffer conn_ref;
-
-	public DuckDBResultSet(DuckDBPreparedStatement stmt, DuckDBResultSetMetaData meta, ByteBuffer result_ref, ByteBuffer conn_ref)
-			throws SQLException {
-		this.stmt = Objects.requireNonNull(stmt);
-		this.result_ref = Objects.requireNonNull(result_ref);
-		this.meta = Objects.requireNonNull(meta);
-		this.conn_ref = Objects.requireNonNull(conn_ref);
-	}
-
-	public Statement getStatement() throws SQLException {
-		if (isClosed()) {
-			throw new SQLException("ResultSet was closed");
-		}
-		return stmt;
-	}
-
-	public ResultSetMetaData getMetaData() throws SQLException {
-		if (isClosed()) {
-			throw new SQLException("ResultSet was closed");
-		}
-		return meta;
-	}
-
-	public boolean next() throws SQLException {
-		if (isClosed()) {
-			throw new SQLException("ResultSet was closed");
-		}
-		if (finished) {
-			return false;
-		}
-		chunk_idx++;
-		if (current_chunk.length == 0 || chunk_idx > current_chunk[0].length) {
-			current_chunk = DuckDBNative.duckdb_jdbc_fetch(result_ref, conn_ref);
-			chunk_idx = 1;
-		}
-		if (current_chunk.length == 0) {
-			finished = true;
-			return false;
-		}
-		return true;
-	}
-
-	public synchronized void close() throws SQLException {
-		if (result_ref != null) {
-			DuckDBNative.duckdb_jdbc_free_result(result_ref);
-			// Nullness is used to determine whether we're closed
-			result_ref = null;
-
-			// isCloseOnCompletion() throws if already closed, and we can't check for isClosed() because it could change between
-			// when we check and call isCloseOnCompletion, so access the field directly.
-			if (stmt.closeOnCompletion) {
-				stmt.close();
-			}
-		}
-	}
-
-	protected void finalize() throws Throwable {
-		close();
-	}
-
-	public boolean isClosed() throws SQLException {
-		return result_ref == null;
-	}
-
-	private void check(int columnIndex) throws SQLException {
-		if (isClosed()) {
-			throw new SQLException("ResultSet was closed");
-		}
-		if (columnIndex < 1 || columnIndex > meta.column_count) {
-			throw new SQLException("Column index out of bounds");
-		}
-
-	}
-
-	/**
-	 * Export the result set as an ArrowReader
-	 *
-	 * @param arrow_buffer_allocator an instance of {@link org.apache.arrow.memory.BufferAllocator}
-	 * @param arrow_batch_size batch size of arrow vectors to return
-	 * @return an instance of {@link org.apache.arrow.vector.ipc.ArrowReader}
-	 */
-	public Object arrowExportStream(Object arrow_buffer_allocator, long arrow_batch_size) throws SQLException {
-		if (isClosed()) {
-			throw new SQLException("Result set is closed");
-		}
-
-		try {
-			Class<?> buffer_allocator_class = Class.forName("org.apache.arrow.memory.BufferAllocator");
-			if (!buffer_allocator_class.isInstance(arrow_buffer_allocator)) {
-				throw new RuntimeException("Need to pass an Arrow BufferAllocator");
-			}
-			Long stream_pointer = DuckDBNative.duckdb_jdbc_arrow_stream(result_ref, arrow_batch_size);
-			Class<?> arrow_array_stream_class = Class.forName("org.apache.arrow.c.ArrowArrayStream");
-			Object arrow_array_stream = arrow_array_stream_class.getMethod("wrap", long.class).invoke(null,
-					stream_pointer);
-
-			Class<?> c_data_class = Class.forName("org.apache.arrow.c.Data");
-
-			return c_data_class.getMethod("importArrayStream", buffer_allocator_class, arrow_array_stream_class)
-					.invoke(null, arrow_buffer_allocator, arrow_array_stream);
-		} catch (IllegalAccessException | InvocationTargetException | NoSuchMethodException | SecurityException
-				| ClassNotFoundException e) {
-			throw new RuntimeException(e);
-		}
-	}
-
-	public Object getObject(int columnIndex) throws SQLException {
-		if (check_and_null(columnIndex)) {
-			return null;
-		}
-		return current_chunk[columnIndex - 1].getObject(chunk_idx - 1);
-	}
-
-	public OffsetTime getOffsetTime(int columnIndex) throws SQLException {
-		if (check_and_null(columnIndex)) {
-			return null;
-		}
-		return current_chunk[columnIndex - 1].getOffsetTime(chunk_idx - 1);
-	}
-
-	public boolean wasNull() throws SQLException {
-		if (isClosed()) {
-			throw new SQLException("ResultSet was closed");
-		}
-		return was_null;
-	}
-
-	private boolean check_and_null(int columnIndex) throws SQLException {
-		check(columnIndex);
-		try {
-			was_null = current_chunk[columnIndex - 1].nullmask[chunk_idx - 1];
-		} catch (ArrayIndexOutOfBoundsException e) {
-			throw new SQLException("No row in context", e);
-		}
-		return was_null;
-	}
-
-	public JsonNode getJsonObject(int columnIndex) throws SQLException {
-		String result = getLazyString(columnIndex);
-		return result == null ? null : new JsonNode(result);
-	}
-
-	public String getLazyString(int columnIndex) throws SQLException {
-		if (check_and_null(columnIndex)) {
-			return null;
-		}
-		return (String) current_chunk[columnIndex - 1].varlen_data[chunk_idx - 1];
-	}
-
-	private boolean isType(int columnIndex, DuckDBColumnType... types) {
-		return Arrays.stream(types).anyMatch(type -> current_chunk[columnIndex - 1].duckdb_type == type);
-	}
-
-	public String getString(int columnIndex) throws SQLException {
-		if (check_and_null(columnIndex)) {
-			return null;
-		}
-
-		Object res = getObject(columnIndex);
-		if (res == null) {
-			return null;
-		} else {
-			return res.toString();
-		}
-	}
-
-	public boolean getBoolean(int columnIndex) throws SQLException {
-		if (check_and_null(columnIndex)) {
-			return false;
-		}
-		return current_chunk[columnIndex - 1].getBoolean(chunk_idx - 1);
-	}
-
-	public byte getByte(int columnIndex) throws SQLException {
-		if (check_and_null(columnIndex)) {
-			return 0;
-		}
-		return current_chunk[columnIndex - 1].getByte(chunk_idx - 1);
-	}
-
-	public short getShort(int columnIndex) throws SQLException {
-		if (check_and_null(columnIndex)) {
-			return 0;
-		}
-		return current_chunk[columnIndex - 1].getShort(chunk_idx - 1);
-	}
-
-	public int getInt(int columnIndex) throws SQLException {
-		if (check_and_null(columnIndex)) {
-			return 0;
-		}
-		return current_chunk[columnIndex - 1].getInt(chunk_idx - 1);
-	}
-
-	private short getUint8(int columnIndex) throws SQLException {
-		if (check_and_null(columnIndex)) {
-			return 0;
-		}
-		return current_chunk[columnIndex - 1].getUint8(chunk_idx - 1);
-	}
-
-	private int getUint16(int columnIndex) throws SQLException {
-		if (check_and_null(columnIndex)) {
-			return 0;
-		}
-		return current_chunk[columnIndex - 1].getUint16(chunk_idx - 1);
-	}
-
-	private long getUint32(int columnIndex) throws SQLException {
-		if (check_and_null(columnIndex)) {
-			return 0;
-		}
-		return current_chunk[columnIndex - 1].getUint32(chunk_idx - 1);
-	}
-
-	private BigInteger getUint64(int columnIndex) throws SQLException {
-		if (check_and_null(columnIndex)) {
-			return BigInteger.ZERO;
-		}
-		return current_chunk[columnIndex - 1].getUint64(chunk_idx - 1);
-	}
-
-	public long getLong(int columnIndex) throws SQLException {
-		if (check_and_null(columnIndex)) {
-			return 0;
-		}
-		return current_chunk[columnIndex - 1].getLong(chunk_idx - 1);
-	}
-
-	public BigInteger getHugeint(int columnIndex) throws SQLException {
-		if (check_and_null(columnIndex)) {
-			return BigInteger.ZERO;
-		}
-		return current_chunk[columnIndex - 1].getHugeint(chunk_idx - 1);
-	}
-
-	public BigInteger getUhugeint(int columnIndex) throws SQLException {
-		if (check_and_null(columnIndex)) {
-			return BigInteger.ZERO;
-		}
-		return current_chunk[columnIndex - 1].getUhugeint(chunk_idx - 1);
-	}
-
-	public float getFloat(int columnIndex) throws SQLException {
-		if (check_and_null(columnIndex)) {
-			return Float.NaN;
-		}
-		return current_chunk[columnIndex - 1].getFloat(chunk_idx - 1);
-	}
-
-	public double getDouble(int columnIndex) throws SQLException {
-		if (check_and_null(columnIndex)) {
-			return Double.NaN;
-		}
-		return current_chunk[columnIndex - 1].getDouble(chunk_idx - 1);
-	}
-
-	public int findColumn(String columnLabel) throws SQLException {
-		if (isClosed()) {
-			throw new SQLException("ResultSet was closed");
-		}
-		for (int col_idx = 0; col_idx < meta.column_count; col_idx++) {
-			if (meta.column_names[col_idx].contentEquals(columnLabel)) {
-				return col_idx + 1;
-			}
-		}
-		throw new SQLException("Could not find column with label " + columnLabel);
-	}
-
-	public String getString(String columnLabel) throws SQLException {
-		return getString(findColumn(columnLabel));
-	}
-
-	public boolean getBoolean(String columnLabel) throws SQLException {
-		return getBoolean(findColumn(columnLabel));
-	}
-
-	public byte getByte(String columnLabel) throws SQLException {
-		return getByte(findColumn(columnLabel));
-	}
-
-	public short getShort(String columnLabel) throws SQLException {
-		return getShort(findColumn(columnLabel));
-	}
-
-	public int getInt(String columnLabel) throws SQLException {
-		return getInt(findColumn(columnLabel));
-	}
-
-	public long getLong(String columnLabel) throws SQLException {
-		return getLong(findColumn(columnLabel));
-	}
-
-	public float getFloat(String columnLabel) throws SQLException {
-		return getFloat(findColumn(columnLabel));
-	}
-
-	public double getDouble(String columnLabel) throws SQLException {
-		return getDouble(findColumn(columnLabel));
-	}
-
-	public Object getObject(String columnLabel) throws SQLException {
-		return getObject(findColumn(columnLabel));
-	}
-
-	public BigDecimal getBigDecimal(int columnIndex, int scale) throws SQLException {
-		throw new SQLFeatureNotSupportedException("getBigDecimal");
-	}
-
-	public byte[] getBytes(int columnIndex) throws SQLException {
-		throw new SQLFeatureNotSupportedException("getBytes");
-	}
-
-	public Date getDate(int columnIndex) throws SQLException {
-		return check_and_null(columnIndex) ? null : current_chunk[columnIndex - 1].getDate(chunk_idx - 1);
-	}
-
-	public Time getTime(int columnIndex) throws SQLException {
-		return check_and_null(columnIndex) ? null : current_chunk[columnIndex - 1].getTime(chunk_idx - 1);
-	}
-
-	public Timestamp getTimestamp(int columnIndex) throws SQLException {
-		if (check_and_null(columnIndex)) {
-			return null;
-		}
-		return current_chunk[columnIndex - 1].getTimestamp(chunk_idx - 1);
-	}
-
-	private LocalDateTime getLocalDateTime(int columnIndex) throws SQLException {
-		if (check_and_null(columnIndex)) {
-			return null;
-		}
-		return current_chunk[columnIndex - 1].getLocalDateTime(chunk_idx - 1);
-	}
-
-	private OffsetDateTime getOffsetDateTime(int columnIndex) throws SQLException {
-		if (check_and_null(columnIndex)) {
-			return null;
-		}
-		return current_chunk[columnIndex - 1].getOffsetDateTime(chunk_idx - 1);
-	}
-
-	public UUID getUuid(int columnIndex) throws SQLException {
-		if (check_and_null(columnIndex)) {
-			return null;
-		}
-		return current_chunk[columnIndex - 1].getUuid(chunk_idx - 1);
-	}
-
-	public static class DuckDBBlobResult implements Blob {
-
-		static class ByteBufferBackedInputStream extends InputStream {
-
-			ByteBuffer buf;
-
-			public ByteBufferBackedInputStream(ByteBuffer buf) {
-				this.buf = buf;
-			}
-
-			public int read() throws IOException {
-				if (!buf.hasRemaining()) {
-					return -1;
-				}
-				return buf.get() & 0xFF;
-			}
-
-			public int read(byte[] bytes, int off, int len) throws IOException {
-				if (!buf.hasRemaining()) {
-					return -1;
-				}
-
-				len = Math.min(len, buf.remaining());
-				buf.get(bytes, off, len);
-				return len;
-			}
-		}
-
-		public DuckDBBlobResult(ByteBuffer buffer_p) {
-			buffer_p.position(0);
-			buffer_p.order(ByteOrder.LITTLE_ENDIAN);
-			this.buffer = buffer_p;
-		}
-
-		public InputStream getBinaryStream() {
-			return getBinaryStream(0, length());
-		}
-
-		public InputStream getBinaryStream(long pos, long length) {
-			return new ByteBufferBackedInputStream(buffer);
-		}
-
-		public byte[] getBytes(long pos, int length) {
-			byte[] bytes = new byte[length];
-			buffer.position((int) pos);
-			buffer.get(bytes, 0, length);
-			return bytes;
-		}
-
-		public long position(Blob pattern, long start) throws SQLException {
-			throw new SQLFeatureNotSupportedException("position");
-		}
-
-		public long position(byte[] pattern, long start) throws SQLException {
-			throw new SQLFeatureNotSupportedException("position");
-		}
-
-		public long length() {
-			return buffer.capacity();
-		}
-
-		public void free() {
-			// nop
-		}
-
-		public OutputStream setBinaryStream(long pos) throws SQLException {
-			throw new SQLFeatureNotSupportedException("setBinaryStream");
-		}
-
-		public void truncate(long length) throws SQLException {
-			throw new SQLFeatureNotSupportedException("truncate");
-		}
-
-		public int setBytes(long pos, byte[] bytes) throws SQLException {
-			throw new SQLFeatureNotSupportedException("setBytes");
-
-		}
-
-		public int setBytes(long pos, byte[] bytes, int offset, int len) throws SQLException {
-			throw new SQLFeatureNotSupportedException("setBytes");
-
-		}
-
-		@Override
-		public String toString() {
-			return "DuckDBBlobResult{" +
-					"buffer=" + buffer +
-					'}';
-		}
-
-		@Override
-		public boolean equals(Object o) {
-			if (this == o) return true;
-			if (o == null || getClass() != o.getClass()) return false;
-			DuckDBBlobResult that = (DuckDBBlobResult) o;
-			return Objects.equals(buffer, that.buffer);
-		}
-
-		@Override
-		public int hashCode() {
-			return Objects.hash(buffer);
-		}
-
-		private ByteBuffer buffer;
-
-	}
-
-	public Blob getBlob(int columnIndex) throws SQLException {
-		if (check_and_null(columnIndex)) {
-			return null;
-		}
-		return current_chunk[columnIndex - 1].getBlob(chunk_idx - 1);
-	}
-
-	public Blob getBlob(String columnLabel) throws SQLException {
-		return getBlob(findColumn(columnLabel));
-	}
-
-	public InputStream getAsciiStream(int columnIndex) throws SQLException {
-		throw new SQLFeatureNotSupportedException("getAsciiStream");
-	}
-
-	public InputStream getUnicodeStream(int columnIndex) throws SQLException {
-		throw new SQLFeatureNotSupportedException("getUnicodeStream");
-	}
-
-	public InputStream getBinaryStream(int columnIndex) throws SQLException {
-		throw new SQLFeatureNotSupportedException("getBinaryStream");
-	}
-
-	public BigDecimal getBigDecimal(String columnLabel, int scale) throws SQLException {
-		throw new SQLFeatureNotSupportedException("getBigDecimal");
-	}
-
-	public byte[] getBytes(String columnLabel) throws SQLException {
-		throw new SQLFeatureNotSupportedException("getBytes");
-	}
-
-	public Date getDate(String columnLabel) throws SQLException {
-		return getDate(findColumn(columnLabel));
-	}
-
-	public Time getTime(String columnLabel) throws SQLException {
-		return getTime(findColumn(columnLabel));
-	}
-
-	public Timestamp getTimestamp(String columnLabel) throws SQLException {
-		return getTimestamp(findColumn(columnLabel));
-	}
-
-	public InputStream getAsciiStream(String columnLabel) throws SQLException {
-		throw new SQLFeatureNotSupportedException("getAsciiStream");
-	}
-
-	public InputStream getUnicodeStream(String columnLabel) throws SQLException {
-		throw new SQLFeatureNotSupportedException("getUnicodeStream");
-	}
-
-	public InputStream getBinaryStream(String columnLabel) throws SQLException {
-		throw new SQLFeatureNotSupportedException("getBinaryStream");
-	}
-
-	public SQLWarning getWarnings() throws SQLException {
-		throw new SQLFeatureNotSupportedException("getWarnings");
-	}
-
-	public void clearWarnings() throws SQLException {
-		throw new SQLFeatureNotSupportedException("clearWarnings");
-	}
-
-	public String getCursorName() throws SQLException {
-		throw new SQLFeatureNotSupportedException("getCursorName");
-	}
-
-	public Reader getCharacterStream(int columnIndex) throws SQLException {
-		throw new SQLFeatureNotSupportedException("getCharacterStream");
-	}
-
-	public Reader getCharacterStream(String columnLabel) throws SQLException {
-		throw new SQLFeatureNotSupportedException("getCharacterStream");
-	}
-
-	public BigDecimal getBigDecimal(int columnIndex) throws SQLException {
-		if (check_and_null(columnIndex)) {
-			return null;
-		}
-		return current_chunk[columnIndex - 1].getBigDecimal(chunk_idx - 1);
-	}
-
-	public BigDecimal getBigDecimal(String columnLabel) throws SQLException {
-		return getBigDecimal(findColumn(columnLabel));
-	}
-
-	public boolean isBeforeFirst() throws SQLException {
-		throw new SQLFeatureNotSupportedException("isBeforeFirst");
-	}
-
-	public boolean isAfterLast() throws SQLException {
-		throw new SQLFeatureNotSupportedException("isAfterLast");
-	}
-
-	public boolean isFirst() throws SQLException {
-		throw new SQLFeatureNotSupportedException("isFirst");
-	}
-
-	public boolean isLast() throws SQLException {
-		throw new SQLFeatureNotSupportedException("isLast");
-	}
-
-	public void beforeFirst() throws SQLException {
-		throw new SQLFeatureNotSupportedException("beforeFirst");
-	}
-
-	public void afterLast() throws SQLException {
-		throw new SQLFeatureNotSupportedException("afterLast");
-	}
-
-	public boolean first() throws SQLException {
-		throw new SQLFeatureNotSupportedException("first");
-	}
-
-	public boolean last() throws SQLException {
-		throw new SQLFeatureNotSupportedException("last");
-	}
-
-	public int getRow() throws SQLException {
-		throw new SQLFeatureNotSupportedException("getRow");
-	}
-
-	public boolean absolute(int row) throws SQLException {
-		throw new SQLFeatureNotSupportedException("absolute");
-	}
-
-	public boolean relative(int rows) throws SQLException {
-		throw new SQLFeatureNotSupportedException("relative");
-	}
-
-	public boolean previous() throws SQLException {
-		throw new SQLFeatureNotSupportedException("previous");
-	}
-
-	public void setFetchDirection(int direction) throws SQLException {
-		if (direction != ResultSet.FETCH_FORWARD && direction != ResultSet.FETCH_UNKNOWN) {
-			throw new SQLFeatureNotSupportedException("setFetchDirection");
-		}
-	}
-
-	public int getFetchDirection() throws SQLException {
-		return ResultSet.FETCH_FORWARD;
-	}
-
-	public void setFetchSize(int rows) throws SQLException {
-		if (rows < 0) {
-			throw new SQLException("Fetch size has to be >= 0");
-		}
-		// whatevs
-	}
-
-	public int getFetchSize() throws SQLException {
-		return DuckDBNative.duckdb_jdbc_fetch_size();
-	}
-
-	public int getType() throws SQLException {
-		return ResultSet.TYPE_FORWARD_ONLY;
-	}
-
-	public int getConcurrency() throws SQLException {
-		return ResultSet.CONCUR_READ_ONLY;
-	}
-
-	public boolean rowUpdated() throws SQLException {
-		throw new SQLFeatureNotSupportedException("rowUpdated");
-	}
-
-	public boolean rowInserted() throws SQLException {
-		throw new SQLFeatureNotSupportedException("rowInserted");
-	}
-
-	public boolean rowDeleted() throws SQLException {
-		throw new SQLFeatureNotSupportedException("rowDeleted");
-	}
-
-	public void updateNull(int columnIndex) throws SQLException {
-		throw new SQLFeatureNotSupportedException("updateNull");
-	}
-
-	public void updateBoolean(int columnIndex, boolean x) throws SQLException {
-		throw new SQLFeatureNotSupportedException("updateBoolean");
-	}
-
-	public void updateByte(int columnIndex, byte x) throws SQLException {
-		throw new SQLFeatureNotSupportedException("updateByte");
-	}
-
-	public void updateShort(int columnIndex, short x) throws SQLException {
-		throw new SQLFeatureNotSupportedException("updateShort");
-	}
-
-	public void updateInt(int columnIndex, int x) throws SQLException {
-		throw new SQLFeatureNotSupportedException("updateInt");
-	}
-
-	public void updateLong(int columnIndex, long x) throws SQLException {
-		throw new SQLFeatureNotSupportedException("updateLong");
-	}
-
-	public void updateFloat(int columnIndex, float x) throws SQLException {
-		throw new SQLFeatureNotSupportedException("updateFloat");
-	}
-
-	public void updateDouble(int columnIndex, double x) throws SQLException {
-		throw new SQLFeatureNotSupportedException("updateDouble");
-	}
-
-	public void updateBigDecimal(int columnIndex, BigDecimal x) throws SQLException {
-		throw new SQLFeatureNotSupportedException("updateBigDecimal");
-	}
-
-	public void updateString(int columnIndex, String x) throws SQLException {
-		throw new SQLFeatureNotSupportedException("updateString");
-	}
-
-	public void updateBytes(int columnIndex, byte[] x) throws SQLException {
-		throw new SQLFeatureNotSupportedException("updateBytes");
-	}
-
-	public void updateDate(int columnIndex, Date x) throws SQLException {
-		throw new SQLFeatureNotSupportedException("updateDate");
-	}
-
-	public void updateTime(int columnIndex, Time x) throws SQLException {
-		throw new SQLFeatureNotSupportedException("updateTime");
-	}
-
-	public void updateTimestamp(int columnIndex, Timestamp x) throws SQLException {
-		throw new SQLFeatureNotSupportedException("updateTimestamp");
-	}
-
-	public void updateAsciiStream(int columnIndex, InputStream x, int length) throws SQLException {
-		throw new SQLFeatureNotSupportedException("updateAsciiStream");
-	}
-
-	public void updateBinaryStream(int columnIndex, InputStream x, int length) throws SQLException {
-		throw new SQLFeatureNotSupportedException("updateBinaryStream");
-	}
-=======
     private final DuckDBPreparedStatement stmt;
     private final DuckDBResultSetMetaData meta;
 
@@ -991,6 +283,13 @@
         return current_chunk[columnIndex - 1].getHugeint(chunk_idx - 1);
     }
 
+	public BigInteger getUhugeint(int columnIndex) throws SQLException {
+        if (check_and_null(columnIndex)) {
+            return BigInteger.ZERO;
+        }
+        return current_chunk[columnIndex - 1].getUhugeint(chunk_idx - 1);
+    }
+
     public float getFloat(int columnIndex) throws SQLException {
         if (check_and_null(columnIndex)) {
             return Float.NaN;
@@ -1440,7 +739,6 @@
     public void updateBinaryStream(int columnIndex, InputStream x, int length) throws SQLException {
         throw new SQLFeatureNotSupportedException("updateBinaryStream");
     }
->>>>>>> 0abd2f07
 
     public void updateCharacterStream(int columnIndex, Reader x, int length) throws SQLException {
         throw new SQLFeatureNotSupportedException("updateCharacterStream");
@@ -1748,255 +1046,6 @@
         throw new SQLFeatureNotSupportedException("updateAsciiStream");
     }
 
-<<<<<<< HEAD
-	public void updateBinaryStream(int columnIndex, InputStream x, long length) throws SQLException {
-		throw new SQLFeatureNotSupportedException("updateBinaryStream");
-	}
-
-	public void updateCharacterStream(int columnIndex, Reader x, long length) throws SQLException {
-		throw new SQLFeatureNotSupportedException("updateCharacterStream");
-	}
-
-	public void updateAsciiStream(String columnLabel, InputStream x, long length) throws SQLException {
-		throw new SQLFeatureNotSupportedException("updateAsciiStream");
-	}
-
-	public void updateBinaryStream(String columnLabel, InputStream x, long length) throws SQLException {
-		throw new SQLFeatureNotSupportedException("updateBinaryStream");
-	}
-
-	public void updateCharacterStream(String columnLabel, Reader reader, long length) throws SQLException {
-		throw new SQLFeatureNotSupportedException("updateCharacterStream");
-	}
-
-	public void updateBlob(int columnIndex, InputStream inputStream, long length) throws SQLException {
-		throw new SQLFeatureNotSupportedException("updateBlob");
-	}
-
-	public void updateBlob(String columnLabel, InputStream inputStream, long length) throws SQLException {
-		throw new SQLFeatureNotSupportedException("updateBlob");
-	}
-
-	public void updateClob(int columnIndex, Reader reader, long length) throws SQLException {
-		throw new SQLFeatureNotSupportedException("updateClob");
-	}
-
-	public void updateClob(String columnLabel, Reader reader, long length) throws SQLException {
-		throw new SQLFeatureNotSupportedException("updateClob");
-	}
-
-	public void updateNClob(int columnIndex, Reader reader, long length) throws SQLException {
-		throw new SQLFeatureNotSupportedException("updateNClob");
-	}
-
-	public void updateNClob(String columnLabel, Reader reader, long length) throws SQLException {
-		throw new SQLFeatureNotSupportedException("updateNClob");
-	}
-
-	public void updateNCharacterStream(int columnIndex, Reader x) throws SQLException {
-		throw new SQLFeatureNotSupportedException("updateNCharacterStream");
-	}
-
-	public void updateNCharacterStream(String columnLabel, Reader reader) throws SQLException {
-		throw new SQLFeatureNotSupportedException("updateNCharacterStream");
-	}
-
-	public void updateAsciiStream(int columnIndex, InputStream x) throws SQLException {
-		throw new SQLFeatureNotSupportedException("updateAsciiStream");
-	}
-
-	public void updateBinaryStream(int columnIndex, InputStream x) throws SQLException {
-		throw new SQLFeatureNotSupportedException("updateBinaryStream");
-	}
-
-	public void updateCharacterStream(int columnIndex, Reader x) throws SQLException {
-		throw new SQLFeatureNotSupportedException("updateCharacterStream");
-	}
-
-	public void updateAsciiStream(String columnLabel, InputStream x) throws SQLException {
-		throw new SQLFeatureNotSupportedException("updateAsciiStream");
-	}
-
-	public void updateBinaryStream(String columnLabel, InputStream x) throws SQLException {
-		throw new SQLFeatureNotSupportedException("updateBinaryStream");
-	}
-
-	public void updateCharacterStream(String columnLabel, Reader reader) throws SQLException {
-		throw new SQLFeatureNotSupportedException("updateCharacterStream");
-	}
-
-	public void updateBlob(int columnIndex, InputStream inputStream) throws SQLException {
-		throw new SQLFeatureNotSupportedException("updateBlob");
-	}
-
-	public void updateBlob(String columnLabel, InputStream inputStream) throws SQLException {
-		throw new SQLFeatureNotSupportedException("updateBlob");
-	}
-
-	public void updateClob(int columnIndex, Reader reader) throws SQLException {
-		throw new SQLFeatureNotSupportedException("updateClob");
-	}
-
-	public void updateClob(String columnLabel, Reader reader) throws SQLException {
-		throw new SQLFeatureNotSupportedException("updateClob");
-	}
-
-	public void updateNClob(int columnIndex, Reader reader) throws SQLException {
-		throw new SQLFeatureNotSupportedException("updateNClob");
-	}
-
-	public void updateNClob(String columnLabel, Reader reader) throws SQLException {
-		throw new SQLFeatureNotSupportedException("updateNClob");
-	}
-	
-	private boolean isTimestamp(DuckDBColumnType sqlType) {
-		return (sqlType == DuckDBColumnType.TIMESTAMP || sqlType == DuckDBColumnType.TIMESTAMP_WITH_TIME_ZONE);
-	}
-	
-	public <T> T getObject(int columnIndex, Class<T> type) throws SQLException {
-		if (type == null) {
-			throw new SQLException("type is null");
-		}
-
-		DuckDBColumnType sqlType = meta.column_types[columnIndex - 1];
-		// Missing: unsigned types like UINTEGER, more liberal casting, e.g. SMALLINT ->
-		// Integer
-		// Compare results with expected results from Javadoc
-		// https://docs.oracle.com/en/java/javase/17/docs/api/java.sql/java/sql/ResultSet.html
-		if (type == BigDecimal.class) {
-			if (sqlType == DuckDBColumnType.DECIMAL) {
-				return type.cast(getBigDecimal(columnIndex));
-			} else {
-				throw new SQLException("Can't convert value to BigDecimal " + type.toString());
-			}
-		} else if (type == String.class) {
-			if (sqlType == DuckDBColumnType.VARCHAR || sqlType == DuckDBColumnType.ENUM) {
-				return type.cast(getString(columnIndex));
-			} else {
-				throw new SQLException("Can't convert value to String " + type.toString());
-			}
-		} else if (type == Boolean.class) {
-			if (sqlType == DuckDBColumnType.BOOLEAN) {
-				return type.cast(getBoolean(columnIndex));
-			} else {
-				throw new SQLException("Can't convert value to boolean " + type.toString());
-			}
-		} else if (type == Short.class) {
-			if (sqlType == DuckDBColumnType.SMALLINT) {
-				return type.cast(getShort(columnIndex));
-			} else {
-				throw new SQLException("Can't convert value to short " + type.toString());
-			}
-		} else if (type == Integer.class) {
-			if (sqlType == DuckDBColumnType.INTEGER) {
-				return type.cast(getInt(columnIndex));
-			} else if (sqlType == DuckDBColumnType.SMALLINT) {
-				return type.cast(getShort(columnIndex));
-			} else if (sqlType == DuckDBColumnType.TINYINT) {
-				return type.cast(getByte(columnIndex));
-			} else if (sqlType == DuckDBColumnType.USMALLINT) {
-				throw new SQLException("Can't convert value to integer " + type.toString());
-				// return type.cast(getShort(columnIndex));
-			} else if (sqlType == DuckDBColumnType.UTINYINT) {
-				throw new SQLException("Can't convert value to integer " + type.toString());
-				// return type.cast(getShort(columnIndex));
-			} else {
-				throw new SQLException("Can't convert value to integer " + type.toString());
-			}
-		} else if (type == Long.class) {
-			if (sqlType == DuckDBColumnType.BIGINT || isTimestamp(sqlType)) {
-				return type.cast(getLong(columnIndex));
-			} else if (sqlType == DuckDBColumnType.UINTEGER) {
-				throw new SQLException("Can't convert value to long " + type.toString());
-				// return type.cast(getLong(columnIndex));
-			} else {
-				throw new SQLException("Can't convert value to long " + type.toString());
-			}
-		} else if (type == Float.class) {
-			if (sqlType == DuckDBColumnType.FLOAT) {
-				return type.cast(getFloat(columnIndex));
-			} else {
-				throw new SQLException("Can't convert value to float " + type.toString());
-			}
-		} else if (type == Double.class) {
-			if (sqlType == DuckDBColumnType.DOUBLE) {
-				return type.cast(getDouble(columnIndex));
-			} else {
-				throw new SQLException("Can't convert value to float " + type.toString());
-			}
-		} else if (type == Date.class) {
-			if (sqlType == DuckDBColumnType.DATE) {
-				return type.cast(getDate(columnIndex));
-			} else {
-				throw new SQLException("Can't convert value to Date " + type.toString());
-			}
-		} else if (type == Time.class) {
-			if (sqlType == DuckDBColumnType.TIME) {
-				return type.cast(getTime(columnIndex));
-			} else {
-				throw new SQLException("Can't convert value to Time " + type.toString());
-			}
-		} else if (type == Timestamp.class) {
-			if (isTimestamp(sqlType)) {
-				return type.cast(getTimestamp(columnIndex));
-			} else {
-				throw new SQLException("Can't convert value to Timestamp " + type.toString());
-			}
-		} else if (type == LocalDateTime.class) {
-			if (isTimestamp(sqlType)) {
-				return type.cast(getLocalDateTime(columnIndex));
-			} else {
-				throw new SQLException("Can't convert value to LocalDateTime " + type.toString());
-			}
-		} else if (type == BigInteger.class) {
-			if (sqlType == DuckDBColumnType.HUGEINT) {
-				throw new SQLException("Can't convert value to BigInteger " + type.toString());
-				// return type.cast(getLocalDateTime(columnIndex));
-			} else if (sqlType == DuckDBColumnType.UHUGEINT) {
-				throw new SQLException("Can't convert value to BigInteger " + type.toString());
-				// return type.cast(getLocalDateTime(columnIndex));
-			} else if (sqlType == DuckDBColumnType.UBIGINT) {
-				throw new SQLException("Can't convert value to BigInteger " + type.toString());
-				// return type.cast(getLocalDateTime(columnIndex));
-			} else {
-				throw new SQLException("Can't convert value to BigInteger " + type.toString());
-			}
-		} else if (type == OffsetDateTime.class) {
-			if (sqlType == DuckDBColumnType.TIMESTAMP_WITH_TIME_ZONE) {
-				return type.cast(getOffsetDateTime(columnIndex));
-			} else {
-				throw new SQLException("Can't convert value to OffsetDateTime " + type.toString());
-			}
-		} else if (type == Blob.class) {
-			if (sqlType == DuckDBColumnType.BLOB) {
-				throw new SQLException("Can't convert value to Blob " + type.toString());
-				// return type.cast(getLocalDateTime(columnIndex));
-			} else {
-				throw new SQLException("Can't convert value to Blob " + type.toString());
-			}
-		} else {
-			throw new SQLException("Can't convert value to " + type + " " + type.toString());
-		}
-	}
-
-	public <T> T getObject(String columnLabel, Class<T> type) throws SQLException {
-		throw new SQLFeatureNotSupportedException("getObject");
-	}
-
-	@Override
-	public <T> T unwrap(Class<T> iface) throws SQLException {
-		return JdbcUtils.unwrap(this, iface);
-	}
-
-	@Override
-	public boolean isWrapperFor(Class<?> iface) {
-		return iface.isInstance(this);
-	}
-
-	boolean isFinished() {
-		return finished;
-	}
-=======
     public void updateBinaryStream(int columnIndex, InputStream x, long length) throws SQLException {
         throw new SQLFeatureNotSupportedException("updateBinaryStream");
     }
@@ -2200,6 +1249,8 @@
             if (sqlType == DuckDBColumnType.HUGEINT) {
                 throw new SQLException("Can't convert value to BigInteger " + type.toString());
                 // return type.cast(getLocalDateTime(columnIndex));
+			else if (sqlType == DuckDBColumnType.UHUGEINT) {
+				throw new SQLException("Can't convert valye to BigInteger " + type.toString());
             } else if (sqlType == DuckDBColumnType.UBIGINT) {
                 throw new SQLException("Can't convert value to BigInteger " + type.toString());
                 // return type.cast(getLocalDateTime(columnIndex));
@@ -2241,5 +1292,4 @@
     boolean isFinished() {
         return finished;
     }
->>>>>>> 0abd2f07
 }